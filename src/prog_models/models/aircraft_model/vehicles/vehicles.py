--- conflicted
+++ resolved
@@ -38,11 +38,7 @@
     dynamics = dict(num_states=12,          # -, number of states in state vector: [x, y, z, u, v, w, phi, theta, psi, p, q, r]
                     num_inputs=4,           # -, number of inputs: thrust, moments along three axes
                     num_outputs=3,          # -, number of output measures (position coordinates)
-<<<<<<< HEAD
-                    C=None,                 # observation matrix (constant)
-=======
                     C=None,               # observation matrix (constant)
->>>>>>> 4cd2bf77
                     thrust2weight=(45.0/gravity * geom['num_rotors']) / (mass['body_empty'] + mass['arm']*geom['num_rotors']),  # -, thrust over weight ratio. Tarot 18: 50 N per motor divided by weight
                     max_speed=15.0,         # m/s, max speed, see: https://www.nasa.gov/offices/amd/nasa_aircraft/small_unmanned_aircraft_systems/larc
                     max_wind_speed=8.0,     # m/s, max wind speed for safe flight (from DJIS1000 forum)
@@ -64,12 +60,9 @@
     mass = rotorcraft_masses(mass, geom)   # compute total and body mass
     mass, geom = rotorcraft_inertia(mass, geom)   # Build rotorcraft inertia properties
     if payload > mass['max_payload']:
-<<<<<<< HEAD
         raise Warning("Payload for TAROT 18 exceeds its maximum recommended payload.")
-=======
-        warn("Payload for TAROT 18 exceeds its maximum recommended payload.")
->>>>>>> 4cd2bf77
-
+
+    dynamics = rotorcraft_performance(dynamics, mass, gravity)
     dynamics = rotorcraft_performance(dynamics, mass, gravity)
     dynamics['C'] = observation_matrix(dynamics['num_states'], dynamics['num_outputs'])
 
@@ -120,37 +113,21 @@
                     max_thrust=None,    # N, max thrust the power system can deliver
                     min_thrust=0.0,     # N, min thrust delivered at rotor minimum speed (25% of throttle with KDE motor)
                     state_vars=['x', 'y', 'z', 'phi', 'theta', 'psi', 'vx', 'vy', 'vz'],
-<<<<<<< HEAD
                     max_roll=45/180.0*np.pi,      # rad, maximum roll during flight
                     max_pitch=45/180.0*np.pi,     # rad, maximum pitch during flight
                     aero=dict(cd=1.0,  # drag coefficient of airframe (including rotors), not reliable
                               ad=0.25, # apparent face of the rotorcraft facing air for drag force
                               ),
-                    kt=5.41e-5,       # Approximation derived from: max omega of motor+rotor couple and max thrust for each rotor
-                    kq=5e-5,          # Rotor torque constant
-                    Gamma=None,       # Thrust allocation matrix (constant, depending on kt, kq, and the UAV rotor configuration)
-                    Gamma_inv=None    # Inverse of thrust allocation matrix (constant, depending on kt, kq, and the UAV rotor configuration)
-=======
-                    max_roll=45 / 180.0 * np.pi,  # rad, maximum roll during flight
-                    max_pitch=45 / 180.0 * np.pi,  # rad, maximum pitch during flight
-                    aero=dict(cd=1.0,   # drag coefficient of airframe (including rotors), not reliable
-                              ad=0.25,  # apparent face of the rotorcraft facing air for drag force
-                              ),
                     kt=5.41e-5,         # Approximation derived from: max omega of motor+rotor couple and max thrust for each rotor
                     kq=5e-5,            # Rotor torque constant
                     Gamma=None,         # Thrust allocation matrix (constant, depending on kt, kq, and the UAV rotor configuration)
                     Gamma_inv=None,     # Inverse of thrust allocation matrix (constant, depending on kt, kq, and the UAV rotor configuration)
->>>>>>> 4cd2bf77
                     )
     
     mass = rotorcraft_masses(mass, geom)
     mass, geom = rotorcraft_inertia(mass, geom)
     if payload > mass['max_payload']:
-<<<<<<< HEAD
         raise Warning("Payload for DJIS1000 exceeds its maximum recommended payload.")
-=======
-        warn("Payload for DJIS1000 exceeds its maximum recommended payload.")
->>>>>>> 4cd2bf77
 
     dynamics = rotorcraft_performance(dynamics, mass, gravity)
 
@@ -201,22 +178,11 @@
     angular_vector = rotor_angles(n_rotors)
 
     motor_distance_from_xaxis = g['arm_length'] * np.sin(angular_vector)
-<<<<<<< HEAD
     if g['body_type'].lower() == 'sphere': Ix0, Iz0 = sphere_inertia(m['body'], g['body_radius'])
     elif g['body_type'].lower() == 'flatdisk': Ix0, Iz0 = flatdisk_inertia(m['body'], g['body_radius'])
     elif g['body_type'].lower() == 'thickdisk': Ix0, Iz0 = thickdisk_inertia(m['body'], g['body_radius'], g['body_height'])
     else: raise Exception("Body geometry not implemented. Please choose among: sphere, flatdisk, thickdisk.")
     
-=======
-    if g['body_type'].lower() == 'sphere':
-        Ix0, Iz0 = sphere_inertia(m['body'], g['body_radius'])
-    elif g['body_type'].lower() == 'flatdisk':
-        Ix0, Iz0 = flatdisk_inertia(m['body'], g['body_radius'])
-    elif g['body_type'].lower() == 'thickdisk':
-        Ix0, Iz0 = thickdisk_inertia(m['body'], g['body_radius'], g['body_height'])
-    else:
-        raise Exception("Body geometry not implemented. Please choose among: sphere, flatdisk, thickdisk.")
->>>>>>> 4cd2bf77
     m['Ixx'] = Ix0 + 2.0 * sum(m['arm'] * motor_distance_from_xaxis**2.0)  # [kg m^2], inertia along x
     m['Iyy'] = m['Ixx']                                                    # [kg m^2], inertia along y (symmetric uav)
     m['Izz'] = Iz0 + g['num_rotors'] * (g['arm_length']**2.0 * m['arm'])   # [kg m^2], inertia along z
