--- conflicted
+++ resolved
@@ -4,10 +4,6 @@
 from .. import PrognosticsModel
 
 from copy import deepcopy
-<<<<<<< HEAD
-from numpy import arcsinh, log
-=======
->>>>>>> c33b723d
 import numpy as np
 import warnings
 
