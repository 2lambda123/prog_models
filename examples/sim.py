--- conflicted
+++ resolved
@@ -3,20 +3,13 @@
 An example where a battery is simulated first for a set period of time and then till threshold is met. Run using the command `python -m examples.sim_example`
 """
 
-<<<<<<< HEAD
-from prog_models.models import BatteryCircuit, BatteryElectroChem, BatteryElectroChemThermal
-=======
-from prog_models.models.battery_circuit import BatteryCircuit
-from prog_models.models.battery_electrochem import BatteryElectroChem
-from prog_models.models.battery_electrochem_thermal import BatteryElectroChemThermal
->>>>>>> eb401032
+from prog_models.models import BatteryCircuit, BatteryElectroChem
 
 
 def run_example(): 
     # Step 1: Create a model object
     # batt = BatteryCircuit()
     batt = BatteryElectroChem() # Uncomment this to use Electro Chemistry Model
-    # batt = BatteryElectroChemThermal() # Uncomment this to use Electro Chemistry Model with thermal affects
 
     # Step 2: Define future loading function 
     def future_loading(t, x=None):
