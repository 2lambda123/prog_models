# Copyright © 2021 United States Government as represented by the Administrator of the National Aeronautics and Space Administration.  All Rights Reserved.

<<<<<<< HEAD
from tests.test_base_models import main as base_models_main
from tests.test_sim_result import main as sim_result_main
from tests.test_dict_like_matrix_wrapper import main as dict_like_matrix_wrapper_main
from tests.test_examples import main as examples_main
from tests.test_centrifugal_pump import main as centrifugal_pump_main
from tests.test_pneumatic_valve import main as pneumatic_valve_main
from tests.test_battery import main as battery_main
from tests.test_tutorials import main as tutorials_main
from tests.test_datasets import main as datasets_main
from tests.test_powertrain import main as powertrain_main
from tests.test_surrogates import main as surrogates_main
from tests.test_data_model import main as lstm_main
from tests.test_direct import main as direct_main
from tests.test_linear_model import main as linear_main
from tests.test_composite import main as composite_main
=======
from .test_base_models import main as base_models_main
from .test_sim_result import main as sim_result_main
from .test_dict_like_matrix_wrapper import main as dict_like_matrix_wrapper_main
from .test_examples import main as examples_main
from .test_centrifugal_pump import main as centrifugal_pump_main
from .test_pneumatic_valve import main as pneumatic_valve_main
from .test_battery import main as battery_main
from .test_tutorials import main as tutorials_main
from .test_datasets import main as datasets_main
from .test_powertrain import main as powertrain_main
from .test_surrogates import main as surrogates_main
from .test_data_model import main as lstm_main
from .test_direct import main as direct_main
from .test_linear_model import main as linear_main
from .test_serialization import main as serialization_main
>>>>>>> c1fd2331

from io import StringIO
import matplotlib.pyplot as plt
import sys
from timeit import timeit
from unittest.mock import patch

from examples import sim as sim_example

def _test_ex():
    # Run example
    sim_example.run_example()

if __name__ == '__main__':
    was_successful = True

    try:
        # set stdout (so it wont print)
        sys.stdout = StringIO()
        
        with patch('matplotlib.pyplot.show'):
            runtime = timeit(_test_ex, number=10)
            plt.close('all')

        # Reset stdout 
        sys.stdout = sys.__stdout__
        print(f"\nExample Runtime: {runtime}")
    except Exception as e:
        print("\Benchmarking Failed: ", e)
        was_successful = False

    print("\n\nTesting individual exectution of test files")

    # Run tests individually to test them and make sure they can be executed individually
    try:
        base_models_main()
    except Exception:
        was_successful = False

    try:
        direct_main()
    except Exception:
        was_successful = False

    try:
        sim_result_main()
    except Exception:
        was_successful = False

    try:
    
        examples_main()
    except Exception:
        was_successful = False
        
    try:
        battery_main()
    except Exception:
        was_successful = False

    try:
        centrifugal_pump_main()
    except Exception:
        was_successful = False

    try:
        pneumatic_valve_main()
    except Exception:
        was_successful = False

    try:
        dict_like_matrix_wrapper_main()
    except Exception:
        was_successful = False

    try:
        tutorials_main()
    except Exception:
        was_successful = False

    try:
        datasets_main()
    except Exception:
        was_successful = False
        
    try:
        powertrain_main()
    except Exception:
        was_successful = False

    try:
        surrogates_main()
    except Exception:
        was_successful = False

    try:
        lstm_main()
    except Exception:
        was_successful = False

    try:
        linear_main()
    except Exception:
        was_successful = False
    
    try:
        composite_main()
    except Exception:
        was_successful = False

    try:
        serialization_main()
    except Exception:
        was_successful = False

    if not was_successful:
        raise Exception("Failed test")<|MERGE_RESOLUTION|>--- conflicted
+++ resolved
@@ -1,6 +1,5 @@
 # Copyright © 2021 United States Government as represented by the Administrator of the National Aeronautics and Space Administration.  All Rights Reserved.
 
-<<<<<<< HEAD
 from tests.test_base_models import main as base_models_main
 from tests.test_sim_result import main as sim_result_main
 from tests.test_dict_like_matrix_wrapper import main as dict_like_matrix_wrapper_main
@@ -16,23 +15,7 @@
 from tests.test_direct import main as direct_main
 from tests.test_linear_model import main as linear_main
 from tests.test_composite import main as composite_main
-=======
-from .test_base_models import main as base_models_main
-from .test_sim_result import main as sim_result_main
-from .test_dict_like_matrix_wrapper import main as dict_like_matrix_wrapper_main
-from .test_examples import main as examples_main
-from .test_centrifugal_pump import main as centrifugal_pump_main
-from .test_pneumatic_valve import main as pneumatic_valve_main
-from .test_battery import main as battery_main
-from .test_tutorials import main as tutorials_main
-from .test_datasets import main as datasets_main
-from .test_powertrain import main as powertrain_main
-from .test_surrogates import main as surrogates_main
-from .test_data_model import main as lstm_main
-from .test_direct import main as direct_main
-from .test_linear_model import main as linear_main
 from .test_serialization import main as serialization_main
->>>>>>> c1fd2331
 
 from io import StringIO
 import matplotlib.pyplot as plt
