--- conflicted
+++ resolved
@@ -8,11 +8,8 @@
 from .test_pneumatic_valve import main as pneumatic_valve_main
 from .test_battery import main as battery_main
 from .test_tutorials import main as tutorials_main
-<<<<<<< HEAD
 from .test_datasets import main as datasets_main
-=======
 from .test_powertrain import main as powertrain_main
->>>>>>> 24b793d6
 
 from io import StringIO
 import sys
@@ -84,11 +81,11 @@
         was_successful = False
 
     try:
-<<<<<<< HEAD
         datasets_main()
-=======
+    except Exception:
+        was_successful = False
+    try:
         powertrain_main()
->>>>>>> 24b793d6
     except Exception:
         was_successful = False
 
