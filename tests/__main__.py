# Copyright © 2021 United States Government as represented by the Administrator of the National Aeronautics and Space Administration.  All Rights Reserved.

from tests.test_base_models import main as base_models_main
from tests.test_sim_result import main as sim_result_main
from tests.test_dict_like_matrix_wrapper import main as dict_like_matrix_wrapper_main
from tests.test_examples import main as examples_main
from tests.test_centrifugal_pump import main as centrifugal_pump_main
from tests.test_pneumatic_valve import main as pneumatic_valve_main
from tests.test_tutorials import main as tutorials_main
from tests.test_datasets import main as datasets_main
from tests.test_powertrain import main as powertrain_main
from tests.test_surrogates import main as surrogates_main
from tests.test_data_model import main as lstm_main
from tests.test_direct import main as direct_main
from tests.test_linear_model import main as linear_main
from tests.test_composite import main as composite_main
from tests.test_serialization import main as serialization_main
<<<<<<< HEAD
from tests.test_estimate_params import main as estimate_params_main
=======
from tests.test_ensemble import main as ensemble_main
>>>>>>> 4e2ca1ba

from io import StringIO
import matplotlib.pyplot as plt
import sys
from timeit import timeit
from unittest.mock import patch

from examples import sim as sim_example

def _test_ex():
    # Run example
    sim_example.run_example()

if __name__ == '__main__':
    was_successful = True

    try:
        # set stdout (so it wont print)
        sys.stdout = StringIO()
        
        with patch('matplotlib.pyplot.show'):
            runtime = timeit(_test_ex, number=10)
            plt.close('all')

        # Reset stdout 
        sys.stdout = sys.__stdout__
        print(f"\nExample Runtime: {runtime}")
    except Exception as e:
        print("\Benchmarking Failed: ", e)
        was_successful = False

    print("\n\nTesting individual exectution of test files")

    # Run tests individually to test them and make sure they can be executed individually
    try:
        base_models_main()
    except Exception:
        was_successful = False

    try:
        direct_main()
    except Exception:
        was_successful = False

    try:
        sim_result_main()
    except Exception:
        was_successful = False

    try:
        examples_main()
    except Exception:
        was_successful = False

    try:
        centrifugal_pump_main()
    except Exception:
        was_successful = False

    try:
        pneumatic_valve_main()
    except Exception:
        was_successful = False

    try:
        dict_like_matrix_wrapper_main()
    except Exception:
        was_successful = False

    try:
        tutorials_main()
    except Exception:
        was_successful = False

    try:
        datasets_main()
    except Exception:
        was_successful = False
        
    try:
        powertrain_main()
    except Exception:
        was_successful = False

    try:
        surrogates_main()
    except Exception:
        was_successful = False

    try:
        lstm_main()
    except Exception:
        was_successful = False

    try:
        linear_main()
    except Exception:
        was_successful = False
    
    try:
        composite_main()
    except Exception:
        was_successful = False

    try:
        serialization_main()
    except Exception:
        was_successful = False

    try:
<<<<<<< HEAD
        estimate_params_main()
=======
        ensemble_main()
>>>>>>> 4e2ca1ba
    except Exception:
        was_successful = False

    if not was_successful:
        raise Exception("Failed test")<|MERGE_RESOLUTION|>--- conflicted
+++ resolved
@@ -15,11 +15,8 @@
 from tests.test_linear_model import main as linear_main
 from tests.test_composite import main as composite_main
 from tests.test_serialization import main as serialization_main
-<<<<<<< HEAD
 from tests.test_estimate_params import main as estimate_params_main
-=======
 from tests.test_ensemble import main as ensemble_main
->>>>>>> 4e2ca1ba
 
 from io import StringIO
 import matplotlib.pyplot as plt
@@ -130,11 +127,12 @@
         was_successful = False
 
     try:
-<<<<<<< HEAD
+        ensemble_main()
+    except Exception:
+        was_successful = False
+
+    try:
         estimate_params_main()
-=======
-        ensemble_main()
->>>>>>> 4e2ca1ba
     except Exception:
         was_successful = False
 
