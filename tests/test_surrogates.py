# Copyright © 2021 United States Government as represented by the Administrator of the National Aeronautics and Space Administration.  All Rights Reserved.

import unittest
import warnings

from prog_models.models import *
from prog_models.exceptions import ProgModelInputException


class TestSurrogate(unittest.TestCase):
    def test_surrogate_improper_input(self):
        m = ThrownObject()
        def load_eqn(t = None, x = None):
            return m.InputContainer({})
        with self.assertRaises(ProgModelInputException):
            m.generate_surrogate(None)
        with self.assertRaises(ProgModelInputException):
            m.generate_surrogate([])
        with self.assertRaises(ProgModelInputException):
            m.generate_surrogate([load_eqn], method = 'invalid')
        with self.assertRaises(ProgModelInputException):
            m.generate_surrogate([load_eqn], save_pts = [10])
        with self.assertRaises(ProgModelInputException):
            m.generate_surrogate([load_eqn], trim_data_to = -1)
        with self.assertRaises(ProgModelInputException):
            m.generate_surrogate([load_eqn], trim_data_to = 'invalid')
        with self.assertRaises(ProgModelInputException):
            m.generate_surrogate([load_eqn], trim_data_to = 1.5)
        with self.assertRaises(ProgModelInputException):
            m.generate_surrogate([load_eqn], states = ['invalid'])
        with self.assertRaises(ProgModelInputException):
            m.generate_surrogate([load_eqn], states = ['x', 'invalid', 'v'])
        with self.assertRaises(ProgModelInputException):
            m.generate_surrogate([load_eqn], inputs = ['invalid'])
        with self.assertRaises(ProgModelInputException):
            m.generate_surrogate([load_eqn], outputs = ['invalid'])
        with self.assertRaises(ProgModelInputException):
            m.generate_surrogate([load_eqn], outputs = ['invalid', 'x'])    
        with self.assertRaises(ProgModelInputException):
            m.generate_surrogate([load_eqn], events = ['invalid'])
        with self.assertRaises(ProgModelInputException):
            m.generate_surrogate([load_eqn], events = ['falling', 'impact', 'invalid'])
        with self.assertRaises(ProgModelInputException):
            m.generate_surrogate([load_eqn], stability_tol = -1)
        with self.assertRaises(ProgModelInputException):
            m.generate_surrogate([load_eqn], stability_tol = 'invalid')
    
    def test_surrogate_basic_thrown_object(self):
        m = ThrownObject()
        def load_eqn(t = None, x = None):
            return m.InputContainer({})
        
        surrogate = m.generate_surrogate([load_eqn], dt = 0.1, save_freq = 0.25, threshold_keys = 'impact',training_noise=0)
        self.assertEqual(surrogate.dt, 0.25)

        self.assertListEqual(surrogate.states, [stateTest for stateTest in m.states if (stateTest not in m.outputs and stateTest not in m.events)] + m.outputs + m.events)
        self.assertListEqual(surrogate.inputs, m.inputs)
        self.assertListEqual(surrogate.outputs, m.outputs)
        self.assertListEqual(surrogate.events, m.events)

        options = {
            'threshold_keys': 'impact',
            'save_freq': 0.25,
            'dt': 0.25
        }
        result = m.simulate_to_threshold(load_eqn, **options)
        surrogate_results = surrogate.simulate_to_threshold(load_eqn, **options)

        MSE = m.calc_error(surrogate_results.times, surrogate_results.inputs, surrogate_results.outputs)
        self.assertLess(MSE, 10) # Pretty good approx

        self.assertAlmostEqual(surrogate_results.times[-1], result.times[-1], delta=0.26)
        for i in range(min(len(result.times), len(surrogate_results.times))):
            self.assertListEqual(list(surrogate_results.inputs[i].keys()), list(surrogate_results.inputs[i].keys()))
            self.assertAlmostEqual(surrogate_results.states[i]['x'], result.states[i]['x'], delta=8)
            self.assertEqual(surrogate_results.states[i]['x'], surrogate_results.outputs[i]['x'])
            self.assertAlmostEqual(surrogate_results.states[i]['v'], result.states[i]['v'], delta=1)
            self.assertAlmostEqual(surrogate_results.states[i]['falling'], result.event_states[i]['falling'], delta=0.1)
            self.assertEqual(surrogate_results.states[i]['falling'], surrogate_results.event_states[i]['falling'])
            self.assertAlmostEqual(surrogate_results.states[i]['impact'], result.event_states[i]['impact'], delta=0.1)
            self.assertEqual(surrogate_results.states[i]['impact'], surrogate_results.event_states[i]['impact'])

    def test_surrogate_basic_battery(self):
        m = BatteryElectroChemEOD(process_noise = 0)
        def future_loading_1(t, x=None):
            # Variable (piece-wise) future loading scheme 
            if (t < 500):
                i = 3
            elif (t < 1000):
                i = 2
            elif (t < 1500):
                i = 0.5
            else:
                i = 4.5
            return m.InputContainer({'i': i})
        
        def future_loading_2(t, x=None):
            # Variable (piece-wise) future loading scheme 
            if (t < 300):
                i = 2
            elif (t < 800):
                i = 3.5
            elif (t < 1300):
                i = 4
            elif (t < 1600):
                i = 1.5
            else:
                i = 5
            return m.InputContainer({'i': i})
        load_functions = [future_loading_1, future_loading_2]

        options_surrogate = {
            'save_freq': 1, # For DMD, this value is the time step for which the surrogate model is generated
            'dt': 0.1, # For DMD, this value is the time step of the training data
            'states': ['Vsn','Vsp','tb'], # Define internal states to be included in surrogate model
            'trim_data_to': 0.7, # Trim data to this fraction of the time series
            'outputs': ['v'], # Define outputs to be included in surrogate model 
            'training_noise': 0
        }

        surrogate = m.generate_surrogate(load_functions, **options_surrogate)
        self.assertListEqual(surrogate.states, ['tb', 'Vsn', 'Vsp'] + options_surrogate['outputs'] + m.events)
        self.assertListEqual(surrogate.inputs, m.inputs)
        self.assertListEqual(surrogate.outputs, options_surrogate['outputs'])
        self.assertListEqual(surrogate.events, m.events)

        options_sim = {
            'save_freq': 1, # Frequency at which results are saved, or equivalently time step in results
            'dt': 0.1,
        }

        # Define loading profile 
        def future_loading(t, x=None):
            if (t < 600):
                i = 3
            elif (t < 1000):
                i = 2
            elif (t < 1500):
                i = 1.5
            else:
                i = 4
            return m.InputContainer({'i': i})

        result = m.simulate_to_threshold(future_loading, **options_sim)
        surrogate_results = surrogate.simulate_to_threshold(future_loading, **options_sim)

        self.assertAlmostEqual(surrogate_results.times[-1], result.times[-1], delta=250)
        MSE = m.calc_error(surrogate_results.times, surrogate_results.inputs, surrogate_results.outputs)
        self.assertLess(MSE, 0.02) # Pretty good approx
    
    def test_surrogate_subsets(self):
        m = ThrownObject()
        def load_eqn(t = None, x = None):
            return m.InputContainer({})

        # Perfect subset
        surrogate = m.generate_surrogate([load_eqn], dt = 0.1, save_freq = 0.25, threshold_keys = 'impact', states=['x', 'v'], training_noise = 0)
        self.assertEqual(surrogate.dt, 0.25)

        self.assertListEqual(surrogate.states, [stateTest for stateTest in m.states if (stateTest not in m.inputs and stateTest not in m.outputs and stateTest not in m.events)] + m.outputs + m.events)
        self.assertListEqual(surrogate.inputs, m.inputs)
        self.assertListEqual(surrogate.outputs, m.outputs)
        self.assertListEqual(surrogate.events, m.events)

        options = {
            'threshold_keys': 'impact',
            'save_freq': 0.25,
            'dt': 0.25
        }
        result = m.simulate_to_threshold(load_eqn, **options)
        surrogate_results = surrogate.simulate_to_threshold(load_eqn, **options)
        self.assertAlmostEqual(surrogate_results.times[-1], result.times[-1], delta=0.26)
        for i in range(min(len(result.times), len(surrogate_results.times))):
            self.assertListEqual(list(surrogate_results.inputs[i].keys()), list(surrogate_results.inputs[i].keys()))
            self.assertAlmostEqual(surrogate_results.states[i]['x'], result.states[i]['x'], delta=8)
            self.assertEqual(surrogate_results.states[i]['x'], surrogate_results.outputs[i]['x'])
            self.assertAlmostEqual(surrogate_results.states[i]['v'], result.states[i]['v'], delta=1)
            self.assertAlmostEqual(surrogate_results.states[i]['falling'], result.event_states[i]['falling'], delta=0.1)
            self.assertEqual(surrogate_results.states[i]['falling'], surrogate_results.event_states[i]['falling'])
            self.assertAlmostEqual(surrogate_results.states[i]['impact'], result.event_states[i]['impact'], delta=0.1)
            self.assertEqual(surrogate_results.states[i]['impact'], surrogate_results.event_states[i]['impact'])
        
        # State subset
        surrogate = m.generate_surrogate([load_eqn], dt = 0.1, save_freq = 0.25, threshold_keys = 'impact', states = ['v'], training_noise = 0)
        self.assertListEqual(surrogate.states, ['v'] + m.outputs + m.events + m.inputs)
        self.assertListEqual(surrogate.inputs, m.inputs)
        self.assertListEqual(surrogate.outputs, m.outputs)
        self.assertListEqual(surrogate.events, m.events)

        surrogate = m.generate_surrogate([load_eqn], dt = 0.1, save_freq = 0.25, threshold_keys = 'impact', states = 'v', training_noise = 0)
        self.assertListEqual(surrogate.states, ['v'] + m.outputs + m.events + m.inputs)
        self.assertListEqual(surrogate.inputs, m.inputs)
        self.assertListEqual(surrogate.outputs, m.outputs)
        self.assertListEqual(surrogate.events, m.events)

        options = {
            'threshold_keys': 'impact',
            'save_freq': 0.25,
            'dt': 0.25
        }
        result = m.simulate_to_threshold(load_eqn, **options)
        surrogate_results = surrogate.simulate_to_threshold(load_eqn, **options)
        self.assertAlmostEqual(surrogate_results.times[-1], result.times[-1], delta=0.26)
        for i in range(min(len(result.times), len(surrogate_results.times))):
            self.assertListEqual(list(surrogate_results.inputs[i].keys()), list(surrogate_results.inputs[i].keys()))
            self.assertAlmostEqual(surrogate_results.states[i]['x'], result.states[i]['x'], delta=8)
            self.assertEqual(surrogate_results.states[i]['x'], surrogate_results.outputs[i]['x'])
            self.assertAlmostEqual(surrogate_results.states[i]['v'], result.states[i]['v'], delta=1)
            self.assertAlmostEqual(surrogate_results.states[i]['falling'], result.event_states[i]['falling'], delta=0.1)
            self.assertEqual(surrogate_results.states[i]['falling'], surrogate_results.event_states[i]['falling'])
            self.assertAlmostEqual(surrogate_results.states[i]['impact'], result.event_states[i]['impact'], delta=0.1)
            self.assertEqual(surrogate_results.states[i]['impact'], surrogate_results.event_states[i]['impact'])

        # Events subset
<<<<<<< HEAD
        surrogate = m.generate_surrogate([load_eqn], dt = 0.1, save_freq = 0.25,      threshold_keys = 'impact', events = ['impact'], training_noise = 0)
        surrogate = m.generate_surrogate([load_eqn], dt = 0.1, save_freq = 0.25,      threshold_keys = 'impact', events = 'impact', training_noise = 0)
        self.assertListEqual(surrogate.states, m.states + m.outputs + ['impact'] + m.inputs)
=======
        surrogate = m.generate_surrogate([load_eqn], dt = 0.1, save_freq = 0.25,      threshold_keys = 'impact', events = ['impact'])
        surrogate = m.generate_surrogate([load_eqn], dt = 0.1, save_freq = 0.25,      threshold_keys = 'impact', events = 'impact')
        self.assertListEqual(surrogate.states, [stateTest for stateTest in m.states if (stateTest not in m.inputs and stateTest not in m.outputs and stateTest not in m.events)] + m.outputs + ['impact'] + m.inputs)
>>>>>>> f5787cc1
        self.assertListEqual(surrogate.inputs, m.inputs)
        self.assertListEqual(surrogate.outputs, m.outputs)
        self.assertListEqual(surrogate.events, ['impact'])

        options = {
            'threshold_keys': 'impact',
            'save_freq': 0.25,
            'dt': 0.25
        }
        result = m.simulate_to_threshold(load_eqn, **options)
        surrogate_results = surrogate.simulate_to_threshold(load_eqn, **options)
        self.assertAlmostEqual(surrogate_results.times[-1], result.times[-1], delta=0.26)
        for i in range(min(len(result.times), len(surrogate_results.times))):
            self.assertListEqual(list(surrogate_results.inputs[i].keys()), list(surrogate_results.inputs[i].keys()))
            self.assertAlmostEqual(surrogate_results.states[i]['x'], result.states[i]['x'], delta=8)
            self.assertEqual(surrogate_results.states[i]['x'], surrogate_results.outputs[i]['x'])
            self.assertAlmostEqual(surrogate_results.states[i]['v'], result.states[i]['v'], delta=1.25)
            self.assertAlmostEqual(surrogate_results.states[i]['impact'], result.event_states[i]['impact'], delta=0.1)
            self.assertEqual(surrogate_results.states[i]['impact'], surrogate_results.event_states[i]['impact'])

        # Outputs - Empty
        surrogate = m.generate_surrogate([load_eqn], dt = 0.1, save_freq = 0.25,      threshold_keys = 'impact', outputs = [], training_noise = 0)
        self.assertListEqual(surrogate.states, m.states + m.events + m.inputs)
        self.assertListEqual(surrogate.inputs, m.inputs)
        self.assertListEqual(surrogate.outputs, [])
        self.assertListEqual(surrogate.events, m.events)

        options = {
            'threshold_keys': 'impact',
            'save_freq': 0.25,
            'dt': 0.25
        }
        result = m.simulate_to_threshold(load_eqn, **options)
        surrogate_results = surrogate.simulate_to_threshold(load_eqn, **options)
        self.assertAlmostEqual(surrogate_results.times[-1], result.times[-1], delta=0.26)
        for i in range(min(len(result.times), len(surrogate_results.times))):
            self.assertListEqual(list(surrogate_results.inputs[i].keys()), list(surrogate_results.inputs[i].keys()))
            self.assertAlmostEqual(surrogate_results.states[i]['x'], result.states[i]['x'], delta=8)
            self.assertAlmostEqual(surrogate_results.states[i]['v'], result.states[i]['v'], delta=1)
            self.assertAlmostEqual(surrogate_results.states[i]['falling'], result.event_states[i]['falling'], delta=0.1)
            self.assertEqual(surrogate_results.states[i]['falling'], surrogate_results.event_states[i]['falling'])
            self.assertAlmostEqual(surrogate_results.states[i]['impact'], result.event_states[i]['impact'], delta=0.1)
            self.assertEqual(surrogate_results.states[i]['impact'], surrogate_results.event_states[i]['impact'])

    def test_surrogate_options(self):
        m = ThrownObject()
        def load_eqn(t = None, x = None):
            return m.InputContainer({})
        
        # treat warnings as exceptions
        warnings.filterwarnings("error")

        try:
            surrogate = m.generate_surrogate([load_eqn], dt = 0.1, save_freq = 0.25, threshold_keys = 'impact', states = ['v'], training_noise = 0)
            self.fail('warning not raised')
        except Warning:
            pass

        try:
            # Set sufficiently large failure tolerance
            surrogate = m.generate_surrogate([load_eqn], dt = 0.1, save_freq = 0.25, threshold_keys = 'impact', states = ['v'], stability_tol=1e99)
        except Warning:
            self.fail('Warning raised')
        
        # Reset Warnings
        warnings.filterwarnings("default")

    def test_surrogate_use_error_cases(self):
        m = ThrownObject()
        def load_eqn(t = None, x = None):
            return m.InputContainer({})
        
        surrogate = m.generate_surrogate([load_eqn], dt = 0.1, save_freq = 0.25, threshold_keys = 'impact', training_noise = 0)

        with self.assertWarns(Warning):
            surrogate.simulate_to_threshold(load_eqn, dt = 0.05)

# This allows the module to be executed directly
def run_tests():
    unittest.main()
    
def main():
    l = unittest.TestLoader()
    runner = unittest.TextTestRunner()
    print("\n\nTesting Surrogate")
    result = runner.run(l.loadTestsFromTestCase(TestSurrogate)).wasSuccessful()

    if not result:
        raise Exception("Failed test")

if __name__ == '__main__':
    main()<|MERGE_RESOLUTION|>--- conflicted
+++ resolved
@@ -212,15 +212,9 @@
             self.assertEqual(surrogate_results.states[i]['impact'], surrogate_results.event_states[i]['impact'])
 
         # Events subset
-<<<<<<< HEAD
         surrogate = m.generate_surrogate([load_eqn], dt = 0.1, save_freq = 0.25,      threshold_keys = 'impact', events = ['impact'], training_noise = 0)
         surrogate = m.generate_surrogate([load_eqn], dt = 0.1, save_freq = 0.25,      threshold_keys = 'impact', events = 'impact', training_noise = 0)
-        self.assertListEqual(surrogate.states, m.states + m.outputs + ['impact'] + m.inputs)
-=======
-        surrogate = m.generate_surrogate([load_eqn], dt = 0.1, save_freq = 0.25,      threshold_keys = 'impact', events = ['impact'])
-        surrogate = m.generate_surrogate([load_eqn], dt = 0.1, save_freq = 0.25,      threshold_keys = 'impact', events = 'impact')
         self.assertListEqual(surrogate.states, [stateTest for stateTest in m.states if (stateTest not in m.inputs and stateTest not in m.outputs and stateTest not in m.events)] + m.outputs + ['impact'] + m.inputs)
->>>>>>> f5787cc1
         self.assertListEqual(surrogate.inputs, m.inputs)
         self.assertListEqual(surrogate.outputs, m.outputs)
         self.assertListEqual(surrogate.events, ['impact'])
